"""helpers to define numeric operators in batch on classes"""
# pragma pylint: disable=unused-import
<<<<<<< HEAD
from __future__ import (absolute_import, division,
                        print_function, unicode_literals)
from builtins import (bytes, dict, int, list, object, range, str,
                      ascii, chr, hex, input, next, oct, open,
                      pow, round, super,
                      filter, map, zip)
=======
from __future__ import absolute_import, division, print_function, unicode_literals
from builtins import (
    bytes,
    dict,
    int,
    list,
    object,
    range,
    str,
    ascii,
    chr,
    hex,
    input,
    next,
    oct,
    open,
    pow,
    round,
    super,
    filter,
    map,
    zip,
)

>>>>>>> ec65edd4
try:
    from __builtin__ import str as BuiltinStr
except ImportError:
    BuiltinStr = str
# pragma pylint: enable=unused-import

from collections import namedtuple

import wrapt


def operate(operator, operand):
    """Create a decorator to apply an operator to the function and a given operand.

       Operand can be either a constant or a function which accepts the same arguments
       as the base function to which the decorator is applied. Operator must be a
       function of two arguments.
    """

    @wrapt.decorator
    def operate_(func, instance, args, kwargs):  # pylint: disable=unused-argument
        """Decorate function to apply an operator to the function and a given operand."""
        if hasattr(operand, func.__name__):
            func2 = getattr(operand, func.__name__)
            return operator(func(*args, **kwargs), func2(*args, **kwargs))
        return operator(func(*args, **kwargs), operand)
<<<<<<< HEAD
=======

>>>>>>> ec65edd4
    return operate_


def decorate(decorator, base, *args, **kwargs):
    """Return function decorated with the operate decorator.

    Inline replacement for @*decorator(*args, **kwargs)*
    """
    return decorator(*args, **kwargs)(base)


def add_operators(operators, members, newclassname, attributes):
    """Return a class decorator to add operators which patch each of a list of members.

    Keyword arguments:
    operators -- a list of tuples containing the function name to be added to the class,
              a definition of the operator (as a function of two arguments), and a
              docstring for the new function.
    members -- a list of strings with the names of the class members that must be
               decorated.
    newclassname -- the name of the new class that will be returned by the patched
                    versions of *members*.
    attributes -- a list of attributes that are extracted from the original object and
                  passed as arguments to <newclassname>.__init__.
    """

    def build_operator_method(method, operator, docstring, cls):
        """Return a method definition for a numerical operator.

        Keyword arguments:
        method -- name of the operator method of a subclass of *cls*, will used for
                  <operator>.__name__ for clean output in the class documentation.
        operator -- function of two arguments that is applied to the original function
                    result and a given operand.
        docstring -- docstring for the new operator method.
        cls -- class of which the new dynamic class will be subclassed.
        """

        def patch_members(self, other):
            """Return new object of class *newclassname* with patched members.

               Creates a new virtual class with the members in *members* patched to apply
               the given *operator* to the original function definition.
            """
<<<<<<< HEAD
            newmembers = {member: decorate(decorator=operate,
                                           base=getattr(self, member),
                                           operator=operator,
                                           operand=other) for member in members}
            newclass = type(BuiltinStr(newclassname), (cls,), newmembers)
            return newclass(*[getattr(self, attr) for attr in attributes])
=======
            newmembers = {
                member: decorate(
                    decorator=operate,
                    base=getattr(self, member),
                    operator=operator,
                    operand=other,
                )
                for member in members
            }
            newclass = type(BuiltinStr(newclassname), (cls,), newmembers)
            return newclass(*[getattr(self, attr) for attr in attributes])

>>>>>>> ec65edd4
        patch_members.__name__ = BuiltinStr(method)
        patch_members.__doc__ = docstring
        return patch_members

    def add_numops_(cls):
        """Decorate a class to add a function for each operator in a list of operators."""
        for operator in operators:
<<<<<<< HEAD
            setattr(cls,
                    operator.method,
                    build_operator_method(method=operator.method,
                                          operator=operator.operator,
                                          docstring=operator.docstring,
                                          cls=cls))
=======
            setattr(
                cls,
                operator.method,
                build_operator_method(
                    method=operator.method,
                    operator=operator.operator,
                    docstring=operator.docstring,
                    cls=cls,
                ),
            )
>>>>>>> ec65edd4
        return cls

    return add_numops_


<<<<<<< HEAD
Operator = namedtuple('Operator', ['method', 'operator', 'docstring'])
OPERATORS = [
    Operator('__add__',
             lambda x, y: x + y,
             """Add value(s) to PIPoint"""),
    Operator('__radd__',
             lambda x, y: y + x,
             """Add PIPoint to value(s) (reverse order)"""),
    Operator('__sub__',
             lambda x, y: x - y,
             """Subtract value(s) from PIPoint"""),
    Operator('__rsub__',
             lambda x, y: y - x,
             """Subtract PIPoint from value(s) (reverse order)"""),
    Operator('__mul__',
             lambda x, y: x * y,
             """Multiply PIPoint by value(s)"""),
    Operator('__rmul__',
             lambda x, y: y * x,
             """Multiply value(s) by PIPoint (reverse order)"""),
=======
Operator = namedtuple("Operator", ["method", "operator", "docstring"])
OPERATORS = [
    Operator("__add__", lambda x, y: x + y, """Add value(s) to PIPoint"""),
    Operator(
        "__radd__", lambda x, y: y + x, """Add PIPoint to value(s) (reverse order)"""
    ),
    Operator("__sub__", lambda x, y: x - y, """Subtract value(s) from PIPoint"""),
    Operator(
        "__rsub__",
        lambda x, y: y - x,
        """Subtract PIPoint from value(s) (reverse order)""",
    ),
    Operator("__mul__", lambda x, y: x * y, """Multiply PIPoint by value(s)"""),
    Operator(
        "__rmul__",
        lambda x, y: y * x,
        """Multiply value(s) by PIPoint (reverse order)""",
    ),
>>>>>>> ec65edd4
    # # Removed for now, Python 3 only
    # Operator('__matmul__',
    #          lambda x, y: x @ y,
    #          """Matrix multiply"""),
    # # Removed for now, Python 3 only
    # Operator('__rmatmul__',
    #          lambda x, y: y @ x,
    #          """Matrix multiply (reverse order)"""),
<<<<<<< HEAD
    Operator('__div__',
             lambda x, y: x / y,
             """Divide PIPoint by value(s)"""),
    Operator('__rdiv__',
             lambda x, y: y / x,
             """Divide value(s) by PIPoint (reverse order)"""),
    Operator('__truediv__',
             lambda x, y: x / y,
             """Divide PIPoint by value(s)"""),
    Operator('__rtruediv__',
             lambda x, y: y / x,
             """Divide value(s) by PIPoint (reverse order)"""),
    Operator('__floordiv__',
             lambda x, y: x // y,
             """Floordivide PIPoint by value(s)"""),
    Operator('__rfloordiv__',
             lambda x, y: y // x,
             """Floordivide value(s) by PIPoint (reverse order)"""),
    Operator('__mod__',
             lambda x, y: x % y,
             """Modulo PIPoint by value(s)"""),
    Operator('__rmod__',
             lambda x, y: y % x,
             """Modulo value(s) by PIPoint (reverse order)"""),
    Operator('__divmod__',
             divmod,  # This is already a function of x and y
             """Return divmod of PIPoint by value(s).
=======
    Operator("__div__", lambda x, y: x / y, """Divide PIPoint by value(s)"""),
    Operator(
        "__rdiv__", lambda x, y: y / x, """Divide value(s) by PIPoint (reverse order)"""
    ),
    Operator("__truediv__", lambda x, y: x / y, """Divide PIPoint by value(s)"""),
    Operator(
        "__rtruediv__",
        lambda x, y: y / x,
        """Divide value(s) by PIPoint (reverse order)""",
    ),
    Operator(
        "__floordiv__", lambda x, y: x // y, """Floordivide PIPoint by value(s)"""
    ),
    Operator(
        "__rfloordiv__",
        lambda x, y: y // x,
        """Floordivide value(s) by PIPoint (reverse order)""",
    ),
    Operator("__mod__", lambda x, y: x % y, """Modulo PIPoint by value(s)"""),
    Operator(
        "__rmod__", lambda x, y: y % x, """Modulo value(s) by PIPoint (reverse order)"""
    ),
    Operator(
        "__divmod__",
        divmod,  # This is already a function of x and y
        """Return divmod of PIPoint by value(s).
>>>>>>> ec65edd4

             divmod(a, b) returns a tuple of the floordivision of a and b, a // b, and the
             modulo of a and b, a % b. For integers this is faster than when the operations
             are performed separately.
             """,
    ),
    Operator(
        "__rdivmod__",
        lambda x, y: divmod(y, x),
        """Return divmod of value(s) by PIPoint (reverse order).

             divmod(a, b) returns a tuple of the floordivision of a and b, a // b, and the
             modulo of a and b, a % b. For integers this is faster than when the operations
             are performed separately.
             """,
    ),
]<|MERGE_RESOLUTION|>--- conflicted
+++ resolved
@@ -1,13 +1,5 @@
 """helpers to define numeric operators in batch on classes"""
 # pragma pylint: disable=unused-import
-<<<<<<< HEAD
-from __future__ import (absolute_import, division,
-                        print_function, unicode_literals)
-from builtins import (bytes, dict, int, list, object, range, str,
-                      ascii, chr, hex, input, next, oct, open,
-                      pow, round, super,
-                      filter, map, zip)
-=======
 from __future__ import absolute_import, division, print_function, unicode_literals
 from builtins import (
     bytes,
@@ -32,7 +24,6 @@
     zip,
 )
 
->>>>>>> ec65edd4
 try:
     from __builtin__ import str as BuiltinStr
 except ImportError:
@@ -59,10 +50,7 @@
             func2 = getattr(operand, func.__name__)
             return operator(func(*args, **kwargs), func2(*args, **kwargs))
         return operator(func(*args, **kwargs), operand)
-<<<<<<< HEAD
-=======
-
->>>>>>> ec65edd4
+
     return operate_
 
 
@@ -107,14 +95,6 @@
                Creates a new virtual class with the members in *members* patched to apply
                the given *operator* to the original function definition.
             """
-<<<<<<< HEAD
-            newmembers = {member: decorate(decorator=operate,
-                                           base=getattr(self, member),
-                                           operator=operator,
-                                           operand=other) for member in members}
-            newclass = type(BuiltinStr(newclassname), (cls,), newmembers)
-            return newclass(*[getattr(self, attr) for attr in attributes])
-=======
             newmembers = {
                 member: decorate(
                     decorator=operate,
@@ -127,7 +107,6 @@
             newclass = type(BuiltinStr(newclassname), (cls,), newmembers)
             return newclass(*[getattr(self, attr) for attr in attributes])
 
->>>>>>> ec65edd4
         patch_members.__name__ = BuiltinStr(method)
         patch_members.__doc__ = docstring
         return patch_members
@@ -135,14 +114,6 @@
     def add_numops_(cls):
         """Decorate a class to add a function for each operator in a list of operators."""
         for operator in operators:
-<<<<<<< HEAD
-            setattr(cls,
-                    operator.method,
-                    build_operator_method(method=operator.method,
-                                          operator=operator.operator,
-                                          docstring=operator.docstring,
-                                          cls=cls))
-=======
             setattr(
                 cls,
                 operator.method,
@@ -153,34 +124,11 @@
                     cls=cls,
                 ),
             )
->>>>>>> ec65edd4
         return cls
 
     return add_numops_
 
 
-<<<<<<< HEAD
-Operator = namedtuple('Operator', ['method', 'operator', 'docstring'])
-OPERATORS = [
-    Operator('__add__',
-             lambda x, y: x + y,
-             """Add value(s) to PIPoint"""),
-    Operator('__radd__',
-             lambda x, y: y + x,
-             """Add PIPoint to value(s) (reverse order)"""),
-    Operator('__sub__',
-             lambda x, y: x - y,
-             """Subtract value(s) from PIPoint"""),
-    Operator('__rsub__',
-             lambda x, y: y - x,
-             """Subtract PIPoint from value(s) (reverse order)"""),
-    Operator('__mul__',
-             lambda x, y: x * y,
-             """Multiply PIPoint by value(s)"""),
-    Operator('__rmul__',
-             lambda x, y: y * x,
-             """Multiply value(s) by PIPoint (reverse order)"""),
-=======
 Operator = namedtuple("Operator", ["method", "operator", "docstring"])
 OPERATORS = [
     Operator("__add__", lambda x, y: x + y, """Add value(s) to PIPoint"""),
@@ -199,7 +147,6 @@
         lambda x, y: y * x,
         """Multiply value(s) by PIPoint (reverse order)""",
     ),
->>>>>>> ec65edd4
     # # Removed for now, Python 3 only
     # Operator('__matmul__',
     #          lambda x, y: x @ y,
@@ -208,35 +155,6 @@
     # Operator('__rmatmul__',
     #          lambda x, y: y @ x,
     #          """Matrix multiply (reverse order)"""),
-<<<<<<< HEAD
-    Operator('__div__',
-             lambda x, y: x / y,
-             """Divide PIPoint by value(s)"""),
-    Operator('__rdiv__',
-             lambda x, y: y / x,
-             """Divide value(s) by PIPoint (reverse order)"""),
-    Operator('__truediv__',
-             lambda x, y: x / y,
-             """Divide PIPoint by value(s)"""),
-    Operator('__rtruediv__',
-             lambda x, y: y / x,
-             """Divide value(s) by PIPoint (reverse order)"""),
-    Operator('__floordiv__',
-             lambda x, y: x // y,
-             """Floordivide PIPoint by value(s)"""),
-    Operator('__rfloordiv__',
-             lambda x, y: y // x,
-             """Floordivide value(s) by PIPoint (reverse order)"""),
-    Operator('__mod__',
-             lambda x, y: x % y,
-             """Modulo PIPoint by value(s)"""),
-    Operator('__rmod__',
-             lambda x, y: y % x,
-             """Modulo value(s) by PIPoint (reverse order)"""),
-    Operator('__divmod__',
-             divmod,  # This is already a function of x and y
-             """Return divmod of PIPoint by value(s).
-=======
     Operator("__div__", lambda x, y: x / y, """Divide PIPoint by value(s)"""),
     Operator(
         "__rdiv__", lambda x, y: y / x, """Divide value(s) by PIPoint (reverse order)"""
@@ -263,7 +181,6 @@
         "__divmod__",
         divmod,  # This is already a function of x and y
         """Return divmod of PIPoint by value(s).
->>>>>>> ec65edd4
 
              divmod(a, b) returns a tuple of the floordivision of a and b, a // b, and the
              modulo of a and b, a % b. For integers this is faster than when the operations
