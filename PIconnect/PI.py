--- conflicted
+++ resolved
@@ -103,11 +103,7 @@
         if timeout:
             from System import TimeSpan
 
-<<<<<<< HEAD
             # System.TimeSpan(hours, minutes, seconds)
-=======
-            # TimeSpan arguments: hours, minutes, seconds
->>>>>>> 0ffae8fc
             self.connection.ConnectionInfo.OperationTimeOut = TimeSpan(0, 0, timeout)
 
     @classproperty
