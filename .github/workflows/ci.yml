# This workflow will install Python dependencies, run tests and lint with a variety of Python versions
# For more information see: https://help.github.com/actions/language-and-framework-guides/using-python-with-github-actions

name: Test PIconnect

on:
  push:
    branches: [develop, master, remove_python2_support]
  pull_request:
    # The branches below must be a subset of the branches above
<<<<<<< HEAD
    branches: [develop, remove_python2_support]
=======
    branches: [develop, master]
>>>>>>> fc85dfba
  schedule:
    - cron: "27 19 * * 3"

jobs:
  build:
    runs-on: windows-latest
    strategy:
      fail-fast: false
      matrix:
        python-version: [3.6, 3.7, 3.8, 3.9]

    steps:
      - uses: actions/checkout@v2

      - name: Set up Python ${{ matrix.python-version }}
        uses: actions/setup-python@v2
        with:
          python-version: ${{ matrix.python-version }}

      - name: Install dependencies
        run: |
          python -m pip install --upgrade pip
          python -m pip install flake8 pytest wheel
          python -m pip install pytest-cov
          python -m pip install .

      - name: Lint with flake8
        run: |
          # stop the build if there are Python syntax errors or undefined names
          flake8 . --count --select=E9,F63,F7,F82 --show-source --statistics
          # exit-zero treats all errors as warnings. The GitHub editor is 127 chars wide
          flake8 . --count --exit-zero --max-complexity=10 --max-line-length=127 --statistics

      - name: Test with pytest
        run: |
          pytest

  check_format:
    runs-on: windows-latest

    steps:
      - uses: actions/checkout@v2

      - name: Set up Python 3.8
        uses: actions/setup-python@v2
        with:
          python-version: 3.8

      - name: Install dependencies
        run: |
          python -m pip install --upgrade pip
          python -m pip install black

      - name: Check formatting with black
        run: |
          # stop the build if there are Python syntax errors or undefined names
          black --check --diff PIconnect<|MERGE_RESOLUTION|>--- conflicted
+++ resolved
@@ -5,14 +5,10 @@
 
 on:
   push:
-    branches: [develop, master, remove_python2_support]
+    branches: [develop, master]
   pull_request:
     # The branches below must be a subset of the branches above
-<<<<<<< HEAD
-    branches: [develop, remove_python2_support]
-=======
     branches: [develop, master]
->>>>>>> fc85dfba
   schedule:
     - cron: "27 19 * * 3"
 
